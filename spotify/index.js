'use strict';

var libQ = require('kew');
var fs = require('fs-extra');
var config = new (require('v-conf'))();
var superagent = require('superagent');
var os = require('os');
var websocket = require('ws');
var path = require('path');
var SpotifyWebApi = require('spotify-web-api-node');
var io = require('socket.io-client');
var exec = require('child_process').exec;
var execSync = require('child_process').execSync;
var NodeCache = require('node-cache');
var os = require('os');
var { fetchPagedData, rateLimitedCall } = require('./utils/extendedSpotifyApi');

var configFileDestinationPath = '/tmp/go-librespot-config.yml';
var credentialsPath = '/data/configuration/music_service/spop/spotifycredentials.json';
var spotifyDaemonPort = '9879';
var spotifyLocalApiEndpointBase = 'http://127.0.0.1:' + spotifyDaemonPort;
var stateSocket = undefined;

var selectedBitrate;
var loggedInUsername;
var loggedInUserId;
var userCountry;
var seekTimer;
var restartTimeout;
var wsConnectionStatus = 'started';

// State management
var ws;
var currentVolumioState;
var currentSpotifyVolume;
var currentVolumioVolume;
var isInVolatileMode = false;
var ignoreStopEvent = false;

// Volume limiter
var deltaVolumeTreshold = 2;
var volumeTimer;
var apiCallsCounter = 0;
var apiCallsLimit = 5;
var apiCallsTimespan = 5000;
var spotifyVolumeMap;

// Debug
var isDebugMode = true;

// Define the ControllerSpotify class
module.exports = ControllerSpotify;

function ControllerSpotify(context) {
    // This fixed variable will let us refer to 'this' object at deeper scopes
    var self = this;

    this.context = context;
    this.commandRouter = this.context.coreCommand;
    this.logger = this.context.logger;
    this.configManager = this.context.configManager;
    this.resetSpotifyState();
}


ControllerSpotify.prototype.onVolumioStart = function () {
    var self = this;
    var configFile = this.commandRouter.pluginManager.getConfigurationFile(this.context, 'config.json');
    this.config = new (require('v-conf'))();
    this.config.loadFile(configFile);

    return libQ.resolve();
}

ControllerSpotify.prototype.getConfigurationFiles = function () {
    return ['config.json'];
}

ControllerSpotify.prototype.onStop = function () {
    var self = this;
    var defer = libQ.defer();

    self.goLibrespotDaemonWsConnection('stop');
    self.stopLibrespotDaemon();
    self.stopSocketStateListener();
    self.removeToBrowseSources();

    defer.resolve();
    return defer.promise;
};

ControllerSpotify.prototype.onStart = function () {
    var self = this;
    var defer = libQ.defer();

    self.loadI18n();
    self.browseCache = new NodeCache({ stdTTL: 3600, checkperiod: 120 });
    self.initializeLibrespotDaemon();
    self.initializeSpotifyBrowsingFacility();
    self.startVolumeTimerLimit();
    self.loadVolumeMap();
    defer.resolve();
    return defer.promise;
};


ControllerSpotify.prototype.getUIConfig = function () {
    var defer = libQ.defer();
    var self = this;

    var lang_code = self.commandRouter.sharedVars.get('language_code');

    self.commandRouter.i18nJson(__dirname + '/i18n/strings_' + lang_code + '.json',
        __dirname + '/i18n/strings_en.json',
        __dirname + '/UIConfig.json')
        .then(function (uiconf) {
            var credentials_type = self.config.get('credentials_type', 'zeroconf');
            if (self.loggedInUserId !== undefined && credentials_type === 'spotify_token') {
                uiconf.sections[1].content[0].hidden = true;
                uiconf.sections[1].content[1].hidden = false;
            }
            var bitrateNumber = self.config.get('bitrate_number', 320);
            uiconf.sections[2].content[0].value.value = bitrateNumber
            uiconf.sections[2].content[0].value.label = self.getLabelForSelect(uiconf.sections[2].content[0].options, bitrateNumber);

            var icon = self.config.get('icon', 'avr');
            uiconf.sections[2].content[2].value.value = icon;
            uiconf.sections[2].content[2].value.label =  self.getLabelForSelect(uiconf.sections[2].content[2].options, icon);

            defer.resolve(uiconf);
        })
        .fail(function (error) {
            self.logger.error('Cannot populate Spotify configuration: ' + error);
            defer.reject(new Error());
        });

    return defer.promise;
};

// Controls

ControllerSpotify.prototype.goLibrespotDaemonWsConnection = function (action) {
    var self = this;

    if (action === 'start') {
        wsConnectionStatus = 'started';
        self.initializeWsConnection();
    } else if (action === 'stop') {
        if (ws) {
            ws.terminate();
            ws = undefined;
        }
        wsConnectionStatus = 'stopped';
    } else if (action === 'restart'){
        if (wsConnectionStatus === 'started') {
            if (restartTimeout) {
                clearTimeout(restartTimeout);
            }
            restartTimeout = setTimeout(()=>{
                self.initializeWsConnection();
                restartTimeout = undefined;
            }, 3000);
        }
    }
};

ControllerSpotify.prototype.initializeWsConnection = function () {
    var self = this;

    self.logger.info('Initializing connection to go-librespot Websocket');

    ws = new websocket('ws://localhost:' + spotifyDaemonPort + '/events');
    ws.on('error', function(error){
        self.logger.info('Error connecting to go-librespot Websocket: ' + error);
        self.goLibrespotDaemonWsConnection('restart');
    });

    ws.on('message', function message(data) {
        self.debugLog('received: ' + data);
        self.parseEventState(JSON.parse(data));
    });

    ws.on('open', function () {
        self.logger.info('Connection to go-librespot Websocket established');
        setTimeout(()=>{
            self.initializeSpotifyControls();
        }, 3000);
        ws.on('close', function(){
            self.logger.info('Connection to go-librespot Websocket closed');
            self.goLibrespotDaemonWsConnection('restart');
        });
    });
};

ControllerSpotify.prototype.initializeSpotifyControls = function () {
    var self = this;

    self.resetSpotifyState();
    self.startSocketStateListener();
    self.getSpotifyVolume();
};

ControllerSpotify.prototype.resetSpotifyState = function () {
    var self = this;

    this.state = {
        status: 'stop',
        service: 'spop',
        title: '',
        artist: '',
        album: '',
        albumart: '/albumart',
        uri: '',
        // icon: 'fa fa-spotify',
        trackType: 'spotify',
        seek: 0,
        duration: 0,
        samplerate: '44.1 KHz',
        bitdepth: '16 bit',
        bitrate: '',
        codec: 'ogg',
        channels: 2
    };
};

ControllerSpotify.prototype.parseEventState = function (event) {
    var self = this;

    var pushStateforEvent = false;

    // create a switch case which handles types of events
    // and updates the state accordingly
    switch (event.type) {
        case 'metadata':
            self.state.title = event.data.name;
            self.state.duration = self.parseDuration(event.data.duration);
            self.state.uri = event.data.uri;
            self.state.artist = self.parseArtists(event.data.artist_names);
            self.state.album = event.data.album_name;
            self.state.albumart = event.data.album_cover_url;
            self.state.seek = event.data.position;
            pushStateforEvent = false;
            break;
        case 'will_play':
            //impro: use this event to free up audio device when starting volatile?
            pushStateforEvent = false;
            break;
        case 'playing':
            self.state.status = 'play';
            self.identifyPlaybackMode(event.data);
            setTimeout(()=>{
                self.pushState();
            }, 300);
            pushStateforEvent = true;
            break;
        case 'paused':
            self.state.status = 'pause';
            self.identifyPlaybackMode(event.data);
            pushStateforEvent = true;
            break;
        case 'stopped':
            self.state.status = 'stop';
            pushStateforEvent = true;
            break;
        case 'seek':
            self.state.seek = event.data.position;
            pushStateforEvent = true;
        break;
        case 'active':
            //self.state.status = 'play';
            pushStateforEvent = false;
            self.alignSpotifyVolumeToVolumioVolume();
        case 'volume':
            try {
                if (event.data && event.data.value !== undefined) {
                    self.onSpotifyVolumeChange(parseInt(event.data.value));
                }
            } catch(e) {
                self.logger.error('Failed to parse Spotify volume event: ' + e);
            }
            pushStateforEvent = false;
            break;
        default:
            self.logger.error('Failed to decode event: ' + event.type);
            pushStateforEvent = false;
            break;
    }

    if (pushStateforEvent) {
        self.pushState(self.state);
    }
};

ControllerSpotify.prototype.identifyPlaybackMode = function (data) {
    var self = this;

    // This functions checks if Spotify is playing in volatile mode or in Volumio mode (playback started from Volumio UI)
    // play_origin = 'go-librespot' means that Spotify is playing in Volumio mode
    // play_origin = 'your_library' or 'playlist' means that Spotify is playing in volatile mode
    if (data && data.play_origin && data.play_origin === 'go-librespot') {
        isInVolatileMode = false;
    } else {
        isInVolatileMode = true;
    }

    // Refactor in order to handle the case where current service is spop but not in volatile mode
    if ((isInVolatileMode && currentVolumioState.service !== 'spop') ||
        (isInVolatileMode && currentVolumioState.service === 'spop' && currentVolumioState.volatile !== true)) {
        self.initializeSpotifyPlaybackInVolatileMode();
    }

};

ControllerSpotify.prototype.initializeSpotifyPlaybackInVolatileMode = function () {
    var self = this;

    self.logger.info('Spotify is playing in volatile mode');
    ignoreStopEvent = true;

    self.commandRouter.stateMachine.setConsumeUpdateService(undefined);
    self.context.coreCommand.stateMachine.setVolatile({
        service: 'spop',
        callback: self.libRespotGoUnsetVolatile()
    });

    setTimeout(()=>{
        ignoreStopEvent = false;
    }, 2000);
};

ControllerSpotify.prototype.parseDuration = function (spotifyDuration) {
    var self = this;

    try {
        return parseInt(spotifyDuration/1000);
    } catch(e) {
        return 0;
    }
}

ControllerSpotify.prototype.getCurrentBitrate = function () {
    var self = this;

    return self.selectedBitrate + ' kbps';
}

ControllerSpotify.prototype.parseArtists = function (spotifyArtists) {
    var self = this;

    var artist = '';
    if (spotifyArtists.length > 0) {
        for (var i in spotifyArtists) {
            if (!artist.length) {
                artist = spotifyArtists[i];
            } else {
                artist = artist + ', ' + spotifyArtists[i];
            }
        }
        return artist;
    } else {
        return spotifyArtists;
    }
}


ControllerSpotify.prototype.libRespotGoUnsetVolatile = function () {
    var self = this;
    var defer = libQ.defer();

    self.debugLog('UNSET VOLATILE');
    self.debugLog(JSON.stringify(currentVolumioState))

    if (currentVolumioState && currentVolumioState.status && currentVolumioState.status !== 'stop') {
        self.logger.info('Setting Spotify stop after unset volatile call');
        setTimeout(()=>{
            self.stop();
            defer.resolve('');
        }, 500);
    } else {
        defer.resolve('');
    }
}

ControllerSpotify.prototype.getState = function () {
    var self = this;

    self.debugLog('GET STATE SPOTIFY');
    self.debugLog(JSON.stringify(self.state));
    return self.state;
};

// Announce updated Spop state
ControllerSpotify.prototype.pushState = function (state) {
    var self = this;

    self.state.bitrate = self.getCurrentBitrate();
    self.debugLog('PUSH STATE SPOTIFY');
    self.debugLog(JSON.stringify(self.state));
    self.seekTimerAction();
    return self.commandRouter.servicePushState(self.state, 'spop');
};

ControllerSpotify.prototype.sendSpotifyLocalApiCommand = function (commandPath) {
    this.logger.info('Sending Spotify command to local API: ' + commandPath);

    superagent.post(spotifyLocalApiEndpointBase + commandPath)
        .accept('application/json')
        .then((results) => {})
        .catch((error) => {
            this.logger.error('Failed to send command to Spotify local API: ' + commandPath  + ': ' + error);
        });
};

ControllerSpotify.prototype.sendSpotifyLocalApiCommandWithPayload = function (commandPath, payload) {
    this.logger.info('Sending Spotify command with payload to local API: ' + commandPath);

    superagent.post(spotifyLocalApiEndpointBase + commandPath)
        .accept('application/json')
        .send(payload)
        .then((results) => {})
        .catch((error) => {
            this.logger.error('Failed to send command to Spotify local API: ' + commandPath  + ': ' + error);
        });
};


ControllerSpotify.prototype.pause = function () {
    this.logger.info('Spotify Received pause');

    this.debugLog('SPOTIFY PAUSE');
    this.debugLog(JSON.stringify(currentVolumioState))
    this.sendSpotifyLocalApiCommand('/player/pause');
};

ControllerSpotify.prototype.play = function () {
    this.logger.info('Spotify Play');

    if (this.state.status === 'pause') {
        this.sendSpotifyLocalApiCommand('/player/resume');
    } else {
        this.sendSpotifyLocalApiCommand('/player/play');
    }

};

ControllerSpotify.prototype.stop = function () {
    this.logger.info('Spotify Stop');
    var defer = libQ.defer();

    this.debugLog('SPOTIFY STOP');
    this.debugLog(JSON.stringify(currentVolumioState))
    if (!ignoreStopEvent) {
        this.sendSpotifyLocalApiCommand('/player/pause');
    }

    defer.resolve('');
    return defer.promise;
};


ControllerSpotify.prototype.resume = function () {
    this.logger.info('Spotify Resume');

    this.sendSpotifyLocalApiCommand('/player/resume');
};

ControllerSpotify.prototype.next = function () {
    this.logger.info('Spotify next');

    this.sendSpotifyLocalApiCommand('/player/next');
};

ControllerSpotify.prototype.previous = function () {
    this.logger.info('Spotify previous');

    this.sendSpotifyLocalApiCommand('/player/prev');
};

ControllerSpotify.prototype.seek = function (position) {
    this.logger.info('Spotify seek to: ' + position);

    this.sendSpotifyLocalApiCommandWithPayload('/player/seek', { position: position });
};

ControllerSpotify.prototype.random = function (value) {
    this.logger.info('Spotify Random: ' + value);

    // to implement

};

ControllerSpotify.prototype.repeat = function (value, repeatSingle) {
    this.logger.info('Spotify Repeat: ' + value + ' - ' + repeatSingle);
    // to implement
};

// Volume events

ControllerSpotify.prototype.onSpotifyVolumeChange = function (volume) {
    var self = this;

    // DIRTY HACK: We always receive volume from spotify -1 than the actual volume
    volume = spotifyVolumeMap[volume];
    self.debugLog('RECEIVED SPOTIFY VOLUME ' + volume);
    if (volume !== currentVolumioVolume) {
        self.logger.info('Setting Volumio Volume from Spotify: ' + volume);
        currentSpotifyVolume = volume;
        currentVolumioVolume = currentSpotifyVolume;
        self.commandRouter.volumiosetvolume(currentVolumioVolume);
    }

};

ControllerSpotify.prototype.onVolumioVolumeChange = function (volume) {
    var self = this;

    self.debugLog('RECEIVED VOLUMIO VOLUME ' + volume);
    if (volume !== currentSpotifyVolume && self.checkSpotifyAndVolumioDeltaVolumeIsEnough(currentSpotifyVolume, volume)) {
        self.logger.info('Setting Spotify Volume from Volumio: ' + volume);
        currentVolumioVolume = volume;
        currentSpotifyVolume = currentVolumioVolume;
        self.setSpotifyDaemonVolume(currentSpotifyVolume);
    }
};

ControllerSpotify.prototype.setSpotifyDaemonVolume = function (volume) {
    var self = this;

    // Volume limiter
    if (apiCallsCounter >= apiCallsLimit) {
        self.debugLog('VOLUME LIMITER, API calls reached: ' + apiCallsCounter + ' calls in ' + apiCallsTimespan + ' ms');
    } else {
        self.debugLog('SETTING SPOTIFY VOLUME ' + volume);
        apiCallsCounter++;
        self.sendSpotifyLocalApiCommandWithPayload('/player/volume', { volume: volume });
    }
};


ControllerSpotify.prototype.checkSpotifyAndVolumioDeltaVolumeIsEnough = function (spotifyVolume, volumioVolume) {
    var self = this;

    self.debugLog('SPOTIFY VOLUME ' + spotifyVolume);
    self.debugLog('VOLUMIO VOLUME ' + volumioVolume);
    if (spotifyVolume === undefined) {
        return self.alignSpotifyVolumeToVolumioVolume();
    }
    try {
        var isDeltaVolumeEnough = Math.abs(parseInt(spotifyVolume) - parseInt(volumioVolume)) >= deltaVolumeTreshold;
        self.debugLog('DELTA VOLUME ENOUGH: ' + isDeltaVolumeEnough);
        return isDeltaVolumeEnough;
    } catch(e) {
        return false;
    }
};

ControllerSpotify.prototype.alignSpotifyVolumeToVolumioVolume = function () {
    var self = this;

    self.logger.info('Aligning Spotify Volume to Volumio Volume');

    let state = self.commandRouter.volumioGetState();
    let currentVolumioVolumeValue = state && state.volume ? state.volume : undefined;
    let currentDisableVolumeControl = state && state.disableVolumeControl ? state.disableVolumeControl : undefined;
    let currentMuteValue = state && state.mute ? state.mute : undefined;
    if (currentVolumioVolumeValue !== undefined && currentDisableVolumeControl !== true) {
        if (currentMuteValue === true) {
            currentVolumioVolume = 0;
        } else {
            currentVolumioVolume = currentVolumioVolumeValue;
        }
        self.logger.info('Setting Spotify Volume from Volumio: ' + currentVolumioVolume);
        currentSpotifyVolume = currentVolumioVolume;
        self.setSpotifyDaemonVolume(currentSpotifyVolume);
    }
};


ControllerSpotify.prototype.clearAddPlayTrack = function (track) {
    var self = this;
    self.commandRouter.pushConsoleMessage('[' + Date.now() + '] ' + 'ControllerSpotify::clearAddPlayTrack');
    self.resetSpotifyState();

    return self.sendSpotifyLocalApiCommandWithPayload('/player/play', { uri: track.uri });
};


ControllerSpotify.prototype.startSocketStateListener = function () {
    var self = this;

    if (self.stateSocket) {
        self.stateSocket.off();
        self.stateSocket.disconnect();
    }

    self.stateSocket= io.connect('http://localhost:3000');
    self.stateSocket.on('connect', function() {
        self.stateSocket.emit('getState', '');
    });

    self.stateSocket.on('pushState', function (data) {
       currentVolumioState = data;
       if (data && data.volume && !data.disableVolumeControl) {
           var currentVolume = data.volume;
           if (data.mute === true) {
               currentVolume = 0;
           }
           self.onVolumioVolumeChange(currentVolume);
       }
    });
};

ControllerSpotify.prototype.stopSocketStateListener = function () {
    var self = this;

    if (self.stateSocket) {
        self.stateSocket.off();
        self.stateSocket.disconnect();
    }
};


// DAEMON MANAGEMENT

ControllerSpotify.prototype.initializeLibrespotDaemon = function () {
    var self = this;
    var defer = libQ.defer();

    this.selectedBitrate = self.config.get('bitrate_number', '320').toString();

    self.createConfigFile()
        .then(function() {
            return self.startLibrespotDaemon();
        })
        .then(function() {
            self.logger.info('go-librespot daemon successfully initialized');
            setTimeout(()=>{
                self.goLibrespotDaemonWsConnection('start');
                defer.resolve('');
            }, 3000);
        })
        .fail(function (e) {
            defer.reject(e);
            self.logger.error('Error initializing go-librespot daemon: ' + e);
        });

    return defer.promise;
};

ControllerSpotify.prototype.startLibrespotDaemon = function () {
    var self = this;
    var defer = libQ.defer();

    exec("/usr/bin/sudo systemctl restart go-librespot-daemon.service", function (error, stdout, stderr) {
        if (error) {
            self.logger.error('Cannot start Go-librespot Daemon: ' + error);
            defer.reject(error);
        } else {
            setTimeout(()=>{
                defer.resolve();
            }, 3000);
        }
    });

    return defer.promise;

};

ControllerSpotify.prototype.stopLibrespotDaemon = function () {
    var self = this;
    var defer = libQ.defer();

    exec("/usr/bin/sudo systemctl stop go-librespot-daemon.service", function (error, stdout, stderr) {
        if (error) {
            self.logger.error('Cannot stop Go-librespot Daemon: ' + error);
            defer.reject(error);
        } else {
            setTimeout(() => {
                defer.resolve();
            }, 2000);
        }
    });

    return defer.promise;
};


ControllerSpotify.prototype.createConfigFile = function () {
    var self = this;
    var defer = libQ.defer();

    this.logger.info('Creating Spotify config file');

    try {
        var template = fs.readFileSync(path.join(__dirname, 'config.yml.tmpl'), {encoding: 'utf8'});
    } catch (e) {
        this.logger.error('Failed to read template file: ' + e);
    }

    var devicename = this.commandRouter.sharedVars.get('system.name');
    var selectedBitrate = self.config.get('bitrate_number', '320').toString();
    var icon = self.config.get('icon', 'avr');

    var conf = template.replace('${device_name}', devicename)
        .replace('${bitrate_number}', selectedBitrate)
        .replace('${device_type}', icon);

    var credentials_type = self.config.get('credentials_type', 'zeroconf');
    var logged_user_id = self.config.get('logged_user_id', '');
    var access_token = self.config.get('access_token', '');

    if (credentials_type === 'spotify_token' && logged_user_id !== '' && access_token !== '') {
        conf += 'credentials: ' + os.EOL;
        conf += '  type: spotify_token' + os.EOL;
        conf += '  spotify_token:' + os.EOL;
        conf += '    username: "' + logged_user_id + '"' + os.EOL;
        conf += '    access_token: "' + access_token + '"';
    } else {
        conf += 'credentials: ' + os.EOL;
        conf += '  type: zeroconf' + os.EOL;
    }

    fs.writeFile(configFileDestinationPath, conf, (err) => {
        if (err) {
            defer.reject(err);
            this.logger.error('Failed to write spotify config file: ' + err);
        } else {
            defer.resolve('');
            this.logger.info('Spotify config file written');
        }
    });
    return defer.promise;
};

ControllerSpotify.prototype.isOauthLoginAlreadyConfiguredOnDaemon = function () {
    var self = this;

    try {
        var credentialsFile = fs.readFileSync(credentialsPath, {encoding: 'utf8'}).toString();
    } catch (e) {
        self.logger.error('Failed to read credentials file: ' + e);
    }

    if (credentialsFile && credentialsFile.length > 0) {
        return true;
    } else {
        return false;
    }
};

ControllerSpotify.prototype.saveGoLibrespotSettings = function (data, avoidBroadcastUiConfig) {
    var self = this;
    var defer = libQ.defer();

    var broadcastUiConfig = true;
    if (avoidBroadcastUiConfig === true){
        broadcastUiConfig = false;
    }

    if (data.bitrate !== undefined && data.bitrate.value !== undefined) {
        self.config.set('bitrate_number', data.bitrate.value);
    }

    if (data.debug !== undefined) {
        self.config.set('debug', data.debug);
    }
    if (data.icon && data.icon.value !== undefined) {
        self.config.set('icon', data.icon.value);
    }


    self.selectedBitrate = self.config.get('bitrate_number', '320').toString();
    self.initializeLibrespotDaemon();

    return defer.promise;
};

// OAUTH

ControllerSpotify.prototype.refreshAccessToken = function () {
    var self = this;
    var defer = libQ.defer();

    var refreshToken = self.config.get('refresh_token', 'none');
    if (refreshToken !== 'none' && refreshToken !== null && refreshToken !== undefined) {
        superagent.post('https://oauth-performer.dfs.volumio.org/spotify/accessToken')
            .send({refreshToken: refreshToken})
            .then(function (results) {
                if (results && results.body && results.body.accessToken) {
                    defer.resolve(results)
                } else {
                    defer.resject('No access token received');
                }
            })
            .catch(function (err) {
                self.logger.info('An error occurred while refreshing Spotify Token ' + err);
            });
    }

    return defer.promise;
};

ControllerSpotify.prototype.spotifyClientCredentialsGrant = function () {
    var self = this;
    var defer = libQ.defer();
    var d = new Date();
    var now = d.getTime();

    var refreshToken = self.config.get('refresh_token', 'none');
    if (refreshToken !== 'none' && refreshToken !== null && refreshToken !== undefined) {
        self.spotifyApi.setRefreshToken(refreshToken);
        self.refreshAccessToken()
            .then(function (data) {
                self.spotifyAccessToken = data.body['accessToken'];
                self.debugLog('------------------------------------------------------ ACCESS TOKEN ------------------------------------------------------');
                self.debugLog(self.spotifyAccessToken);
                self.debugLog('------------------------------------------------------ ACCESS TOKEN ------------------------------------------------------');
                self.config.set('access_token', self.spotifyAccessToken);
                self.spotifyApi.setAccessToken(self.spotifyAccessToken);
                self.spotifyAccessTokenExpiration = data.body['expiresInSeconds'] * 1000 + now;
                self.logger.info('New Spotify access token = ' + self.spotifyAccessToken);
                defer.resolve();
            }, function (err) {
                self.logger.info('Spotify credentials grant failed with ' + err);
            });
    }

    return defer.promise;
}

ControllerSpotify.prototype.oauthLogin = function (data) {
    var self=this;

    self.logger.info('Executing Spotify Oauth Login');

    if (data && data.refresh_token) {
        self.logger.info('Saving Spotify Refresh Token');
        self.config.set('refresh_token', data.refresh_token);

        self.spotifyApiConnect().then(function () {
            self.config.set('credentials_type', 'spotify_token');
            self.initializeLibrespotDaemon();
            self.initializeSpotifyBrowsingFacility();
            var config = self.getUIConfig();
            config.then(function(conf) {
                self.commandRouter.broadcastMessage('pushUiConfig', conf);
                self.commandRouter.broadcastMessage('closeAllModals', '');
                defer.resolve(conf)
            });
        }).fail(function (e) {
            self.logger.error('Failed to perform Spotify API connection after OAUTH Login: ' + e);
        });
    } else {
        self.logger.error('Could not receive oauth data');
    }
};

ControllerSpotify.prototype.externalOauthLogin = function (data) {
    var self=this;
    var defer = libQ.defer();

    if (data && data.refresh_token) {
        self.logger.info('Saving Spotify Refresh Token');
        self.config.set('refresh_token', data.refresh_token);
        self.spopDaemonConnect();
        setTimeout(()=>{
            defer.resolve('');
        },150);
    } else {
        self.logger.error('Could not receive oauth data');
        defer.resolve('');
    }
    return defer.promise
};

ControllerSpotify.prototype.logout = function (avoidBroadcastUiConfig) {
    var self=this;

    var broadcastUiConfig = true;
    if (avoidBroadcastUiConfig === true){
        broadcastUiConfig = false;
    }

    self.deleteCredentialsFile();
    self.resetSpotifyCredentials();
    setTimeout(()=>{
        self.initializeLibrespotDaemon();
    }, 1000);


    self.commandRouter.pushToastMessage('success', self.getI18n('LOGOUT'), self.getI18n('LOGOUT_SUCCESSFUL'));

    self.pushUiConfig(broadcastUiConfig);
    self.removeToBrowseSources();
};

ControllerSpotify.prototype.pushUiConfig = function (broadcastUiConfig) {
    var self=this;

    setTimeout(()=>{
        var config = self.getUIConfig();
        config.then((conf)=> {
            if (broadcastUiConfig) {
                self.commandRouter.broadcastMessage('pushUiConfig', conf);
            }
        });
    }, 3000);
};

ControllerSpotify.prototype.resetSpotifyCredentials = function () {
    var self=this;

    self.config.set('logged_user_id', '');
    self.config.set('access_token', '');
    self.config.set('refresh_token', '');
    self.config.set('credentials_type', 'zeroconf');

    if (self.spotifyApi) {
        self.spotifyApi.resetCredentials();
    }

    self.accessToken = undefined;
    self.spotifyAccessTokenExpiration = undefined;
    self.loggedInUserId = undefined;
};

ControllerSpotify.prototype.deleteCredentialsFile = function () {
    var self=this;

    self.logger.info('Deleting Spotify credentials File');
    try {
        fs.unlinkSync(credentialsPath)
    } catch(err) {
        self.logger.error('Failed to delete credentials file ' + e);
    }
};

ControllerSpotify.prototype.spotifyApiConnect = function () {
    var self = this;
    var defer = libQ.defer();
    var d = new Date();

    self.spotifyApi = new SpotifyWebApi();

    // Retrieve an access token
    self.spotifyClientCredentialsGrant()
        .then(function (data) {
                self.logger.info('Spotify credentials grant success - running version from March 24, 2019');
                self.getUserInformations().then(function (data) {
                    defer.resolve();
                }).fail(function (err) {
                    defer.reject(err);
                    self.logger.error('Spotify credentials failed to read user data: ' + err);
                });
            }, function (err) {
                self.logger.info('Spotify credentials grant failed with ' + err);
                defer.reject(err);
            }
        );

    return defer.promise;
}

ControllerSpotify.prototype.refreshAccessToken = function () {
    var self = this;
    var defer = libQ.defer();

    var refreshToken = self.config.get('refresh_token', 'none');
    if (refreshToken !== 'none' && refreshToken !== null && refreshToken !== undefined) {
        superagent.post('https://oauth-performer.dfs.volumio.org/spotify/accessToken')
            .send({refreshToken: refreshToken})
            .then(function (results) {
                if (results && results.body && results.body.accessToken) {
                    defer.resolve(results)
                } else {
                    defer.resject('No access token received');
                }
            })
            .catch(function (err) {
                self.logger.info('An error occurred while refreshing Spotify Token ' + err);
            });
    }

    return defer.promise;
};

ControllerSpotify.prototype.spotifyCheckAccessToken = function () {
    var self = this;
    var defer = libQ.defer();
    var d = new Date();
    var now = d.getTime();

    if (self.spotifyAccessTokenExpiration < now) {
        self.refreshAccessToken()
            .then(function (data) {
                self.spotifyAccessToken = data.body.accessToken;
                self.spotifyApi.setAccessToken(data.body.accessToken);
                self.spotifyAccessTokenExpiration = data.body.expiresInSeconds * 1000 + now;
                self.logger.info('New access token = ' + self.spotifyAccessToken);
                defer.resolve();
            });
    } else {
        defer.resolve();
    }

    return defer.promise;

};

ControllerSpotify.prototype.initializeSpotifyBrowsingFacility = function () {
    var self = this;

    var refreshToken = self.config.get('refresh_token', 'none');
    if (refreshToken !== 'none' && refreshToken !== null && refreshToken !== undefined) {
        self.spotifyApiConnect().then(function() {
                self.logger.info('Spotify Successfully logged in');
                self.getRoot();
                self.addToBrowseSources();
            }).fail(function (err) {
                self.logger.info('An error occurred while initializing Spotify Browsing facility: ' + err);
            });
    }
}

ControllerSpotify.prototype.getUserInformations = function () {
    var self = this;
    var defer = libQ.defer();

    self.spotifyApi.getMe()
        .then(function(data) {
            if (data && data.body) {
                self.debugLog('User informations: ' + JSON.stringify(data.body));
                self.loggedInUserId = data.body.id;
                self.userCountry = data.body.country || 'US';
                self.config.set('logged_user_id', self.loggedInUserId);
                self.isLoggedIn = true;
                defer.resolve('');
            }
        }, function(err) {
            defer.reject('');
            self.logger.error('Failed to retrieve user informations: ' + err);
        });

    return defer.promise;
};

// CACHE

ControllerSpotify.prototype.flushCache = function() {
    var self=this

    self.browseCache.flushAll();
}

// ALBUMART

ControllerSpotify.prototype._getAlbumArt = function (item) {

    var albumart = '';
    if (item.hasOwnProperty('images') && item.images.length > 0) {
        albumart = item.images[0].url;
    }
    return albumart;
};

ControllerSpotify.prototype.getAlbumArt = function (data, path) {

    var artist, album;

    if (data != undefined && data.path != undefined) {
        path = data.path;
    }

    var web;

    if (data != undefined && data.artist != undefined) {
        artist = data.artist;
        if (data.album != undefined)
            album = data.album;
        else album = data.artist;

        web = '?web=' + encodeURIComponent(artist) + '/' + encodeURIComponent(album) + '/large'
    }

    var url = '/albumart';

    if (web != undefined)
        url = url + web;

    if (web != undefined && path != undefined)
        url = url + '&';
    else if (path != undefined)
        url = url + '?';

    if (path != undefined)
        url = url + 'path=' + encodeURIComponent(path);

    return url;
};

// TRANSLATIONS

ControllerSpotify.prototype.loadI18n = function () {
    var self=this;

    try {
        var language_code = this.commandRouter.sharedVars.get('language_code');
        self.i18n=fs.readJsonSync(__dirname+'/i18n/strings_'+language_code+".json");
    } catch(e) {
        self.i18n=fs.readJsonSync(__dirname+'/i18n/strings_en.json');
    }

    self.i18nDefaults=fs.readJsonSync(__dirname+'/i18n/strings_en.json');
};

ControllerSpotify.prototype.getI18n = function (key) {
    var self=this;

    if (key.indexOf('.') > 0) {
        var mainKey = key.split('.')[0];
        var secKey = key.split('.')[1];
        if (self.i18n[mainKey][secKey] !== undefined) {
            return self.i18n[mainKey][secKey];
        } else {
            return self.i18nDefaults[mainKey][secKey];
        }

    } else {
        if (self.i18n[key] !== undefined) {
            return self.i18n[key];
        } else {
            return self.i18nDefaults[key];
        }

    }
};


// BROWSING

ControllerSpotify.prototype.addToBrowseSources = function () {
    var data = {
        name: 'Spotify',
        uri: 'spotify',
        plugin_type: 'music_service',
        plugin_name: 'spop',
        albumart: '/albumart?sourceicon=music_service/spop/spotify.png'
    };
    this.commandRouter.volumioAddToBrowseSources(data);
};

ControllerSpotify.prototype.removeToBrowseSources = function () {

    this.commandRouter.volumioRemoveToBrowseSources('Spotify');
};


ControllerSpotify.prototype.handleBrowseUri = function (curUri) {
    var self = this;

    self.commandRouter.logger.info('In handleBrowseUri, curUri=' + curUri);
    var response;

    if (curUri.startsWith('spotify')) {
        if (curUri == 'spotify') {
            response = self.getRoot();
        } else if (curUri.startsWith('spotify/playlists')) {
            if (curUri == 'spotify/playlists')
                response = self.getMyPlaylists(curUri); // use the Spotify Web API instead of the spop service
            else {
                response = self.listWebPlaylist(curUri); // use the function to list playlists returned from the Spotify Web API
            }
        } else if (curUri.startsWith('spotify/myalbums')) {
            response = self.getMyAlbums(curUri);
        } else if (curUri.startsWith('spotify/mytracks')) {
            response = self.getMyTracks(curUri);
        } else if (curUri.startsWith('spotify/mytopartists')) {
            response = self.getTopArtists(curUri);
        } else if (curUri.startsWith('spotify/mytoptracks')) {
            response = self.getTopTracks(curUri);
        } else if (curUri.startsWith('spotify/myrecentlyplayedtracks')) {
            response = self.getRecentTracks(curUri);
        } else if (curUri.startsWith('spotify/featuredplaylists')) {
            response = self.featuredPlaylists(curUri);
        } else if (curUri.startsWith('spotify:user:')) {
            response = self.listWebPlaylist(curUri);
        } else if (curUri.startsWith('spotify:playlist:')) {
            var uriSplitted = curUri.split(':');
            response = self.listWebPlaylist('spotify:user:spotify:playlist:' + uriSplitted[2]);
        } else if (curUri.startsWith('spotify/new')) {
            response = self.listWebNew(curUri);
        } else if (curUri.startsWith('spotify/categories')) {
            response = self.listWebCategories(curUri);
        } else if (curUri.startsWith('spotify:album')) {
            response = self.listWebAlbum(curUri);
        } else if (curUri.startsWith('spotify/category')) {
            response = self.listWebCategory(curUri);
        } else if (curUri.startsWith('spotify:artist:')) {
            response = self.listWebArtist(curUri);
        }
        else {
            self.logger.info('************* Bad browse Uri:' + curUri);
        }
    }

    return response;
};

ControllerSpotify.prototype.getRoot = function () {
    var self = this;
    var defer = libQ.defer();

    self.browseCache.get('root',function( err, value ){
        if( !err ){
            // Root has not been cached yet
            if(value == undefined){
                self.listRoot().then((data)=>{
                    // Set root cache
                    self.browseCache.set('root',data)
                    defer.resolve(data)
                });
            } else {
                // Cached Root
                defer.resolve(value)
            }
        } else {
            self.logger.error('Could not fetch root spotify folder cached data: ' + err);
        }
    });

    return defer.promise
};

ControllerSpotify.prototype.listRoot = function (curUri) {
    var self = this;
    var defer = libQ.defer();

    var response = {
        navigation: {
            lists: [
                {
                    "availableListViews": [
                        "grid","list"
                    ],
                    "type": "title",
                    "title": self.getI18n('MY_MUSIC'),
                    "items": [
                        {
                            service: 'spop',
                            type: 'streaming-category',
                            title: self.getI18n('MY_PLAYLISTS'),
                            artist: '',
                            album: '',
                            albumart: '/albumart?sourceicon=music_service/spop/icons/playlist.png',
                            uri: 'spotify/playlists'
                        },
                        {
                            service: 'spop',
                            type: 'streaming-category',
                            title: self.getI18n('MY_ALBUMS'),
                            artist: '',
                            album: '',
                            albumart: '/albumart?sourceicon=music_service/spop/icons/album.png',
                            uri: 'spotify/myalbums'
                        },
                        {
                            service: 'spop',
                            type: 'streaming-category',
                            title: self.getI18n('MY_TRACKS'),
                            artist: '',
                            album: '',
                            albumart: '/albumart?sourceicon=music_service/spop/icons/track.png',
                            uri: 'spotify/mytracks'
                        },
                        {
                            service: 'spop',
                            type: 'streaming-category',
                            title: self.getI18n('MY_TOP_ARTISTS'),
                            artist: '',
                            album: '',
                            albumart: '/albumart?sourceicon=music_service/spop/icons/artist.png',
                            uri: 'spotify/mytopartists'
                        },
                        {
                            service: 'spop',
                            type: 'streaming-category',
                            title: self.getI18n('MY_TOP_TRACKS'),
                            artist: '',
                            album: '',
                            albumart: '/albumart?sourceicon=music_service/spop/icons/track.png',
                            uri: 'spotify/mytoptracks'
                        },
                        {
                            service: 'spop',
                            type: 'streaming-category',
                            title: self.getI18n('MY_RECENTLY_PLAYED_TRACKS'),
                            artist: '',
                            album: '',
                            albumart: '/albumart?sourceicon=music_service/spop/icons/track.png',
                            uri: 'spotify/myrecentlyplayedtracks'
                        }
                    ]
                }
            ]
        }
    }

    var spotifyRootArray = [self.featuredPlaylists('spotify/featuredplaylists'),self.listWebNew('spotify/new'),self.listWebCategories('spotify/categories')];
    libQ.all(spotifyRootArray)
        .then(function (results) {

            var discoveryArray = [
                {
                    "availableListViews": [
                        "grid","list"
                    ],
                    "type": "title",
                    "title": self.getI18n('FEATURED_PLAYLISTS'),
                    "items": results[0].navigation.lists[0].items
                },
                {
                    "availableListViews": [
                        "grid","list"
                    ],
                    "type": "title",
                    "title": self.getI18n('WHATS_NEW'),
                    "items": results[1].navigation.lists[0].items
                },
                {
                    "availableListViews": [
                        "grid","list"
                    ],
                    "type": "title",
                    "title": self.getI18n('GENRES_AND_MOODS'),
                    "items": results[2].navigation.lists[0].items
                }
            ];
            response.navigation.lists = response.navigation.lists.concat(discoveryArray);
            defer.resolve(response);
        })
        .fail(function (err) {
            self.logger.info('An error occurred while getting Spotify ROOT Discover Folders: ' + err);
            defer.resolve(response);
        });

    return defer.promise;
}


ControllerSpotify.prototype.getMyPlaylists = function (curUri) {
    var self = this;
    var defer = libQ.defer();

    self.spotifyCheckAccessToken()
        .then(function (data) {


                var response = {
                    navigation: {
                        prev: {
                            uri: 'spotify'
                        },
                        "lists": [
                            {
                                "availableListViews": [
                                    "list",
                                    "grid"
                                ],
                                "items": []
                            }
                        ]
                    }
                };
            //TODO SET PROPER LIMITS
            self.spotifyApi.getUserPlaylists(self.loggedInUserId)
                .then(function(results) {
                    for (var i in results.body.items) {
                        var playlist = results.body.items[i];
                        response.navigation.lists[0].items.push({
                            service: 'spop',
                            type: 'playlist',
                            title: playlist.name,
                            albumart: self._getAlbumArt(playlist),
                            uri: 'spotify:user:spotify:playlist:' + playlist.id
                        });
                    }

                    defer.resolve(response);
                },function(err) {
                    defer.reject('An error listing Spotify Playlists ' + err.message)
                    self.logger.info('An error occurred while listing Spotify getMyPlaylists ' + err.message);
                });
            }
        );

    return defer.promise;
};

ControllerSpotify.prototype.getMyAlbums = function () {
    const defer = libQ.defer();
    const albums = [];

    this.spotifyCheckAccessToken().then(() => {
        fetchPagedData(
            this.spotifyApi,
            'getMySavedAlbums',
            {},
            {
                onData: (items) => {
                    for (var i in items) {
                        var album = items[i].album;
                        albums.push({
                            service: 'spop',
                            type: 'folder',
                            title: album.name,
                            albumart: this._getAlbumArt(album),
                            uri: album.uri
                        });
                    }
<<<<<<< HEAD
                },
                onEnd: () => {
                    albums.sort((a, b) => {
                        if (a.artist !== b.artist) {
                            return a.artist > b.artist ? 1 : -1;
                        }
                        return a.year > b.year ? 1 : a.year === b.year ? 0 : -1;
                    });
                    defer.resolve({
=======
                    defer.resolve(response);
                }, function (err) {
                    self.logger.error('An error occurred while listing Spotify my albums ' + err);
                    defer.reject('');
                });
            }
        );

    return defer.promise;
};

ControllerSpotify.prototype.getMyTracks = function (curUri) {
    var self = this;
    var defer = libQ.defer();

    self.spotifyCheckAccessToken()
        .then(function (data) {
                var spotifyDefer = self.spotifyApi.getMySavedTracks({limit: 50});
                spotifyDefer.then(function (results) {
                    var response = {
>>>>>>> 5c526eb9
                        navigation: {
                            prev: {
                                uri: 'spotify',
                            },
                            lists: [
                                {
                                    availableListViews: ['list', 'grid'],
                                    items: albums,
                                },
                            ],
                        },
                    });
                },
            }
        ).catch((err) => {
            this.logger.error('An error occurred while listing Spotify my albums ' + err);
            this.handleBrowsingError(err);
            defer.reject('');
        });
    });

    return defer.promise;
};

ControllerSpotify.prototype.getMyTracks = function () {
    const defer = libQ.defer();
    const tracks = [];

    this.spotifyCheckAccessToken().then(() => {
        fetchPagedData(
            this.spotifyApi,
            'getMySavedTracks',
            {},
            {
                onData: (items) => {
                    for (var i in items) {
                        var track = items[i].track;
                        if (this.isTrackAvailableInCountry(track)) {
                            tracks.push({
                                service: 'spop',
                                type: 'song',
                                title: track.name,
                                artist: track.artists[0] ? track.artists[0].name : null,
                                album: track.album.name || null,
                                albumart: this._getAlbumArt(track.album),
                                uri: track.uri
                            });
                        }
                    }
<<<<<<< HEAD
                },
                onEnd: () => {
                    tracks.sort((a, b) => {
                        if (a.artist !== b.artist) {
                            return a.artist > b.artist ? 1 : -1;
                        }
                        if (a.year !== b.year) {
                            return a.year > b.year ? 1 : -1;
                        }
                        if (a.album !== b.album) {
                            return a.album > b.album ? 1 : -1;
                        }
                        return a.tracknumber > b.tracknumber ? 1 : a.tracknumber === b.tracknumber ? 0 : -1;
                    });
                    defer.resolve({
                        navigation: {
                            prev: {
                                uri: 'spotify',
                            },
                            lists: [
                                {
                                    availableListViews: ['list'],
                                    items: tracks,
                                },
                            ],
                        },
                    });
                },
=======
                    defer.resolve(response);
                }, function (err) {
                    self.logger.error('An error occurred while listing Spotify my tracks ' + err);
                    defer.reject('');
                });
>>>>>>> 5c526eb9
            }
        ).catch((err) => {
            this.logger.error('An error occurred while listing Spotify my tracks ' + err);
            this.handleBrowsingError(err);
            defer.reject('');
        });
    });
    return defer.promise;
};

ControllerSpotify.prototype.getTopArtists = function (curUri) {

    var self = this;

    var defer = libQ.defer();

    self.spotifyCheckAccessToken()
        .then(function (data) {
                var spotifyDefer = self.spotifyApi.getMyTopArtists({limit: 50});
                spotifyDefer.then(function (results) {
                    var response = {
                        navigation: {
                            prev: {
                                uri: 'spotify'
                            },
                            "lists": [
                                {
                                    "availableListViews": [
                                        "list",
                                        "grid"
                                    ],
                                    "items": []
                                }
                            ]
                        }
                    };

                    for (var i in results.body.items) {
                        var artist = results.body.items[i];
                        response.navigation.lists[0].items.push({
                            service: 'spop',
                            type: 'folder',
                            title: artist.name,
                            albumart: self._getAlbumArt(artist),
                            uri: artist.uri
                        });
                    }
                    defer.resolve(response);
                }, function (err) {
                    self.logger.error('An error occurred while listing Spotify my artists ' + err);
                    defer.reject('');
                });
            }
        );

    return defer.promise;
};

ControllerSpotify.prototype.getTopTracks = function (curUri) {

    var self = this;

    var defer = libQ.defer();

    self.spotifyCheckAccessToken()
        .then(function (data) {
                var spotifyDefer = self.spotifyApi.getMyTopTracks({limit: 50});
                spotifyDefer.then(function (results) {
                    var response = {
                        navigation: {
                            prev: {
                                uri: 'spotify'
                            },
                            "lists": [
                                {
                                    "availableListViews": [
                                        "list"
                                    ],
                                    "items": []
                                }
                            ]
                        }
                    };

                    for (var i in results.body.items) {
                        var track = results.body.items[i];
                        if (self.isTrackAvailableInCountry(track)) {
                            response.navigation.lists[0].items.push({
                                service: 'spop',
                                type: 'song',
                                title: track.name,
                                artist: track.artists[0].name || null,
                                album: track.album.name || null,
                                albumart: self._getAlbumArt(track.album),
                                uri: track.uri
                            });
                        }
                    }
                    defer.resolve(response);
                }, function (err) {
                    self.logger.error('An error occurred while listing Spotify top tracks ' + err);
                    defer.reject('');
                });
            }
        );

    return defer.promise;
};

ControllerSpotify.prototype.getRecentTracks = function (curUri) {

    var self = this;

    var defer = libQ.defer();

    self.spotifyCheckAccessToken()
        .then(function (data) {
                var spotifyDefer = self.spotifyApi.getMyRecentlyPlayedTracks({limit: 50});
                spotifyDefer.then(function (results) {
                    var response = {
                        navigation: {
                            prev: {
                                uri: 'spotify'
                            },
                            "lists": [
                                {
                                    "availableListViews": [
                                        "list"
                                    ],
                                    "items": []
                                }
                            ]
                        }
                    };

                    for (var i in results.body.items) {
                        var track = results.body.items[i].track;
                        if (self.isTrackAvailableInCountry(track)) {
                            response.navigation.lists[0].items.push({
                                service: 'spop',
                                type: 'song',
                                title: track.name,
                                artist: track.artists[0].name || null,
                                album: track.album.name || null,
                                albumart: self._getAlbumArt(track.album),
                                uri: track.uri
                            });
                        }
                    }
                    defer.resolve(response);
                }, function (err) {
                    self.logger.error('An error occurred while listing Spotify recent tracks ' + err);
                    defer.reject('');
                });
            }
        );

    return defer.promise;
};

ControllerSpotify.prototype.featuredPlaylists = function (curUri) {

    var self = this;

    var defer = libQ.defer();

    self.spotifyCheckAccessToken()
        .then(function (data) {
                var spotifyDefer = self.spotifyApi.getFeaturedPlaylists();
                spotifyDefer.then(function (results) {
                    var response = {
                        navigation: {
                            prev: {
                                uri: 'spotify'
                            },
                            "lists": [
                                {
                                    "availableListViews": [
                                        "list",
                                        "grid"
                                    ],
                                    "items": []
                                }
                            ]
                        }
                    };

                    for (var i in results.body.playlists.items) {
                        var playlist = results.body.playlists.items[i];
                        response.navigation.lists[0].items.push({
                            service: 'spop',
                            type: 'playlist',
                            title: playlist.name,
                            albumart: self._getAlbumArt(playlist),
                            uri: playlist.uri
                        });
                    }
                    defer.resolve(response);
                }, function (err) {
                    self.logger.error('An error occurred while listing Spotify featured playlists ' + err);
                    defer.reject('');
                });
            }
        );

    return defer.promise;
};

ControllerSpotify.prototype.listWebPlaylist = function (curUri) {
    var self = this;

    var defer = libQ.defer();

    var uriSplitted = curUri.split(':');

    var spotifyDefer = self.getPlaylistTracks(uriSplitted[2], uriSplitted[4]);
    spotifyDefer.then(function (results) {
        var response = {
            navigation: {
                prev: {
                    uri: 'spotify'
                },
                "lists": [
                    {
                        "availableListViews": [
                            "list"
                        ],
                        "items": []
                    }
                ]
            }
        };
        for (var i in results) {
            response.navigation.lists[0].items.push(results[i]);
        }
        var playlistInfo = self.getPlaylistInfo(uriSplitted[2], uriSplitted[4]);
        playlistInfo.then(function (results) {
            response.navigation.info = results;
            response.navigation.info.uri = curUri;
            response.navigation.info.service = 'spop';
            defer.resolve(response);
        })
    });

    return defer.promise;
};

ControllerSpotify.prototype.listWebNew = function (curUri) {

    var self = this;

    var defer = libQ.defer();

    self.spotifyCheckAccessToken()
        .then(function (data) {
            var spotifyDefer = self.spotifyApi.getNewReleases({limit: 50});
            spotifyDefer.then(function (results) {

                var response = {
                    navigation: {
                        prev: {
                            uri: 'spotify'
                        },
                        "lists": [
                            {
                                "availableListViews": [
                                    "list",
                                    "grid"
                                ],
                                "items": []
                            }
                        ]
                    }
                };

                for (var i in results.body.albums.items) {
                    var album = results.body.albums.items[i];
                    response.navigation.lists[0].items.push({
                        service: 'spop',
                        type: 'folder',
                        title: album.name,
                        albumart: self._getAlbumArt(album),
                        uri: album.uri
                    });
                }
                defer.resolve(response);
            }, function (err) {
                self.logger.error('An error occurred while listing Spotify new albums ' + err);
                defer.reject('');
            });
        });

    return defer.promise;
};

ControllerSpotify.prototype.listWebAlbum = function (curUri) {
    var self = this;
    var defer = libQ.defer();
    var uriSplitted = curUri.split(':');

    var spotifyDefer = self.getAlbumTracks(uriSplitted[2], {limit: 50});
    spotifyDefer.then(function (results) {
        var response = {
            navigation: {
                "prev": {
                    "uri": 'spotify'
                },
                "lists": [
                    {
                        "availableListViews": [
                            "list"
                        ],
                        "items": []
                    }
                ]
            }
        };

        for (var i in results) {
            response.navigation.lists[0].items.push(results[i]);
        }
        var albumInfo = self.getAlbumInfo(uriSplitted[2]);
        albumInfo.then(function (results) {
            response.navigation.info = results;
            response.navigation.info.uri = curUri;
            response.navigation.info.service = 'spop';
            defer.resolve(response);
        })
    });

    return defer.promise;
};


ControllerSpotify.prototype.listWebCategories = function (curUri) {

    var self = this;

    var defer = libQ.defer();

    self.spotifyCheckAccessToken()
        .then(function (data) {
            var spotifyDefer = self.spotifyApi.getCategories({limit: 50});
            spotifyDefer.then(function (results) {

                var response = {
                    navigation: {
                        prev: {
                            uri: 'spotify'
                        },
                        "lists": [
                            {
                                "availableListViews": [
                                    "list",
                                    "grid"
                                ],
                                "items": []
                            }
                        ]
                    }
                };

                for (var i in results.body.categories.items) {
                    response.navigation.lists[0].items.push({
                        service: 'spop',
                        type: 'spotify-category',
                        title: results.body.categories.items[i].name,
                        albumart: results.body.categories.items[i].icons[0].url,
                        uri: 'spotify/category/' + results.body.categories.items[i].id
                    });
                }
                defer.resolve(response);
            }, function (err) {
                self.logger.error('An error occurred while listing Spotify categories ' + err);
                defer.reject('');
            });
        });

    return defer.promise;
};

ControllerSpotify.prototype.listWebCategory = function (curUri) {

    var self = this;

    var defer = libQ.defer();

    var uriSplitted = curUri.split('/');

    self.spotifyCheckAccessToken()
        .then(function (data) {
            var spotifyDefer = self.spotifyApi.getPlaylistsForCategory(uriSplitted[2], {limit: 50});
            spotifyDefer.then(function (results) {

                var response = {
                    navigation: {
                        prev: {
                            uri: 'spotify/categories'
                        },
                        "lists": [
                            {
                                "availableListViews": [
                                    "list",
                                    "grid"
                                ],
                                "items": []
                            }
                        ]
                    }
                };

                for (var i in results.body.playlists.items) {
                    var playlist = results.body.playlists.items[i];
                    response.navigation.lists[0].items.push({
                        service: 'spop',
                        type: 'folder',
                        title: playlist.name,
                        albumart: self._getAlbumArt(playlist),
                        uri: playlist.uri
                    });
                }
                defer.resolve(response);
            }, function (err) {
                self.logger.error('An error occurred while listing Spotify playlist category ' + err);
                defer.reject('');
            });
        });

    return defer.promise;
};

ControllerSpotify.prototype.listWebArtist = function (curUri) {

    var self = this;

    var defer = libQ.defer();

    var uriSplitted = curUri.split(':');

    var artistId = uriSplitted[2];

    self.spotifyCheckAccessToken()
        .then(function (data) {
            var response = {
                navigation: {
                    prev: {
                        uri: 'spotify'
                    },
                    "lists": [
                        {
                            "availableListViews": [
                                "list"
                            ],
                            "items": [],
                            "title": "Top tracks"
                        },
                        {
                            "availableListViews": [
                                "list",
                                "grid"
                            ],
                            "items": [],
                            "title": "Albums"
                        },
                        {
                            "availableListViews": [
                                "list"
                            ],
                            "items": [],
                            "title": "Related Artists"
                        }
                    ]
                }
            };
            var spotifyDefer = self.listArtistTracks(artistId);
            spotifyDefer.then(function (results) {
                for (var i in results) {
                    response.navigation.lists[0].items.push(results[i]);
                }
                return response;
            })
                .then(function (results) {
                    return self.listArtistAlbums(artistId);
                })
                .then(function (results) {
                    for (var i in results) {
                        response.navigation.lists[1].items.push(results[i]);
                    }
                    return response;
                })
                .then(function (results) {
                    return self.getArtistInfo(artistId);
                })
                .then(function (results) {
                    response.navigation.info = results;
                    response.navigation.info.uri = curUri;
                    response.navigation.info.service = 'spop';


                    return response;
                })
                .then(function (results) {
                    return self.getArtistRelatedArtists(artistId);
                })
                .then(function (results) {
                    for (var i in results) {
                        response.navigation.lists[2].items.push(results[i]);
                    }
                    defer.resolve(response);
                    return response;
                })
                .catch(function (error) {
                    defer.resolve(response);
                });
        });

    return defer.promise;
};

ControllerSpotify.prototype.listArtistTracks = function (id) {

    var self = this;

    var defer = libQ.defer();

    var list = [];

    var spotifyDefer = self.getArtistTopTracks(id);
    spotifyDefer.then(function (data) {
        for (var i in data) {
            list.push(data[i]);
        }
        defer.resolve(list);
    });

    return defer.promise;
};

ControllerSpotify.prototype.listArtistAlbums = function (id) {

    var self = this;

    var defer = libQ.defer();

    var spotifyDefer = self.spotifyApi.getArtistAlbums(id);
    spotifyDefer.then(function (results) {
        var response = [];
        for (var i in results.body.items) {
            var album = results.body.items[i];
            response.push({
                service: 'spop',
                type: 'folder',
                title: album.name,
                albumart: self._getAlbumArt(album),
                uri: album.uri,
            });
        }
        defer.resolve(response);
    })


    return defer.promise;
};

ControllerSpotify.prototype.getArtistTracks = function (id) {

    var self = this;

    var defer = libQ.defer();

    var list = [];

    var spotifyDefer = self.getArtistTopTracks(id);
    spotifyDefer.then(function (data) {
        for (var i in data) {
            list.push(data[i]);
        }
        return list;
    })
        .then(function (data) {
            var spotifyDefer = self.getArtistAlbumTracks(id);
            spotifyDefer.then(function (results) {
                var response = data;
                for (var i in results) {
                    response.push(results[i]);
                }
                defer.resolve(response);
            });
        });

    return defer.promise;
};

ControllerSpotify.prototype.getArtistAlbumTracks = function (id) {

    var self = this;

    var defer = libQ.defer();

    var list = [];

    var spotifyDefer = self.spotifyApi.getArtistAlbums(id);
    spotifyDefer.then(function (results) {
        //	var response = data;
        var response = [];
        return results.body.items.map(function (a) {
            return a.id
        });
    })
        .then(function (albums) {
            var spotifyDefer = self.spotifyApi.getAlbums(albums);
            spotifyDefer.then(function (data) {
                var results = data;
                var response = [];
                for (var i in results.body.albums) {
                    var album = results.body.albums[i];
                    for (var j in album.tracks.items) {
                        var track = album.tracks.items[j];
                        if (self.isTrackAvailableInCountry(track)) {
                            response.push({
                                service: 'spop',
                                type: 'song',
                                name: track.name,
                                title: track.name,
                                artist: track.artists[0].name,
                                album: album.name,
                                albumart: self._getAlbumArt(album),
                                uri: track.uri
                            });
                        }
                    }
                }
                defer.resolve(response);
            });
        });


    return defer.promise;
};

ControllerSpotify.prototype.getArtistAlbums = function (artistId) {

    var self = this;

    var defer = libQ.defer();

    self.spotifyCheckAccessToken()
        .then(function (data) {
            var spotifyDefer = self.spotifyApi.getArtistAlbums(artistId);
            spotifyDefer.then(function (results) {
                var response = [];
                for (var i in results.body.items) {
                    var album = results.body.items[i];
                    response.push({
                        service: 'spop',
                        type: 'folder',
                        title: album.name,
                        albumart: self._getAlbumArt(album),
                        uri: album.uri
                    });
                }
                defer.resolve(response);
            });
        });
    return defer.promise;
};

ControllerSpotify.prototype.getArtistRelatedArtists = function (artistId) {

    var self = this;

    var defer = libQ.defer();

    var list = [];

    self.spotifyCheckAccessToken()
        .then(function (data) {
            var spotifyDefer = self.spotifyApi.getArtistRelatedArtists(artistId);
            spotifyDefer.then(function (results) {
                for (var i in results.body.artists) {
                    var albumart = '';
                    var artist = results.body.artists[i];
                    var albumart = self._getAlbumArt(artist);
                    var item = {
                        service: 'spop',
                        type: 'folder',
                        title: artist.name,
                        albumart: albumart,
                        uri: artist.uri
                    };
                    if (albumart == '') {
                        item.icon = 'fa fa-user';
                    }
                    list.push(item);
                }
                defer.resolve(list);
            })
        });

    return defer.promise;
};

ControllerSpotify.prototype.getAlbumTracks = function (id) {
    var self = this;
    var defer = libQ.defer();

    self.spotifyCheckAccessToken()
        .then(function (data) {
                var spotifyDefer = self.spotifyApi.getAlbum(id);
                spotifyDefer.then(function (results) {
                    var response = [];
                    var album = results.body.name;
                    var albumart = results.body.images[0].url;
                    for (var i in results.body.tracks.items) {
                        var track = results.body.tracks.items[i];
                        if (self.isTrackAvailableInCountry(track)) {
                            response.push({
                                service: 'spop',
                                type: 'song',
                                title: track.name,
                                name: track.name,
                                artist: track.artists[0].name,
                                album: album,
                                albumart: albumart,
                                uri: track.uri,
                                samplerate: self.getCurrentBitrate(),
                                bitdepth: '16 bit',
                                bitrate: '',
                                codec: 'ogg',
                                trackType: 'spotify',
                                duration: Math.trunc(track.duration_ms / 1000)
                            });
                        }
                    }
                    defer.resolve(response);
                }, function (err) {
                    self.logger.error('An error occurred while listing Spotify album tracks ' + err);
                    defer.reject('');
                });
            }
        );

    return defer.promise;
};


ControllerSpotify.prototype.getPlaylistTracks = function (userId, playlistId) {
    var defer = libQ.defer();
    var response = [];

    this.spotifyCheckAccessToken().then(() => {
        fetchPagedData(
            this.spotifyApi,
            'getPlaylistTracks',
            { requiredArgs: [playlistId] },
            {
                onData: (items) => {
                    for (var i in items) {
                        var track = items[i].track;
                        if (this.isTrackAvailableInCountry(track)) {
                            var item = {
                                service: 'spop',
                                type: 'song',
                                name: track.name,
                                title: track.name,
                                artist: track.artists[0].name,
                                album: track.album.name,
                                uri: track.uri,
                                samplerate: self.getCurrentBitrate(),
                                bitdepth: '16 bit',
                                bitrate: '',
                                codec: 'ogg',
                                trackType: 'spotify',
                                albumart: (track.album.hasOwnProperty('images') && track.album.images.length > 0 ? track.album.images[0].url : ''),
                                duration: Math.trunc(track.duration_ms / 1000)
                            };
                            response.push(item);
                        }
                    }
<<<<<<< HEAD
                },
                onEnd: () => {
                    defer.resolve(response);
                },
            }
        ).catch((err) => {
            this.logger.error('An error occurred while exploding listing Spotify playlist tracks ' + err);
            this.handleBrowsingError(err);
            defer.reject(err);
=======
                }
                defer.resolve(response);
            }, function (err) {
                self.logger.error('An error occurred while exploding listing Spotify playlist tracks ' + err);
                defer.reject(err);
            });
>>>>>>> 5c526eb9
        });
    });

    return defer.promise;
};

ControllerSpotify.prototype.getArtistTopTracks = function (id) {
    var self = this;
    var defer = libQ.defer();

    self.spotifyCheckAccessToken()
        .then(function (data) {
            var spotifyDefer = self.spotifyApi.getArtistTopTracks(id, 'GB');
            spotifyDefer.then(function (results) {
                var response = [];
                for (var i in results.body.tracks) {
                    var albumart = '';
                    var track = results.body.tracks[i];
                    if (track.album.hasOwnProperty('images') && track.album.images.length > 0) {
                        albumart = track.album.images[0].url;
                    }
                    if (self.isTrackAvailableInCountry(track)) {
                        response.push({
                            service: 'spop',
                            type: 'song',
                            name: track.name,
                            title: track.name,
                            artist: track.artists[0].name,
                            album: track.album.name,
                            albumart: albumart,
                            duration: parseInt(track.duration_ms / 1000),
                            samplerate: self.getCurrentBitrate(),
                            bitdepth: '16 bit',
                            bitrate: '',
                            codec: 'ogg',
                            trackType: 'spotify',
                            uri: track.uri
                        });
                    }
                }
                defer.resolve(response);
            }), function (err) {
                self.logger.error('An error occurred while listing Spotify artist tracks ' + err);
                defer.reject('');
            }
        });

    return defer.promise;
};

ControllerSpotify.prototype.getArtistInfo = function (id) {
    var self = this;
    var defer = libQ.defer();

    var info = {};
    self.spotifyCheckAccessToken()
        .then(function (data) {
            var spotifyDefer = self.spotifyApi.getArtist(id);
            spotifyDefer.then(function (results) {
                if (results && results.body && results.body.name) {
                    info.title = results.body.name;
                    info.albumart = results.body.images[0].url;
                    info.type = 'artist';
                }
                defer.resolve(info);
            }), function (err) {
                self.logger.info('An error occurred while listing Spotify artist informations ' + err);
                defer.resolve(info);
            }
        });

    return defer.promise;
}

ControllerSpotify.prototype.getAlbumInfo = function (id) {
    var self = this;
    var defer = libQ.defer();

    var info = {};
    self.spotifyCheckAccessToken()
        .then(function (data) {
            var spotifyDefer = self.spotifyApi.getAlbum(id);
            spotifyDefer.then(function (results) {
                if (results && results.body && results.body.name) {
                    info.album = results.body.name;
                    info.artist = results.body.artists[0].name;

                    info.albumart = results.body.images[0].url;
                    info.type = 'album';
                }
                return results.body.artists[0].id;
            }).then(function (artist) {
                return self.spotifyApi.getArtist(artist);
            }).then(function (artistResults) {
                if (artistResults && artistResults.body && artistResults.body.name) {
                    info.artistImage = artistResults.body.images[0].url;
                    info.artistUri = artistResults.body.uri;
                }
                defer.resolve(info);
            }), function (err) {
                self.logger.error('An error occurred while listing Spotify album informations ' + err);
                defer.resolve(info);
            }
        });

    return defer.promise;
}

ControllerSpotify.prototype.getPlaylistInfo = function (userId, playlistId) {
    var self = this;
    var defer = libQ.defer();

    var info = {};
    self.spotifyCheckAccessToken()
        .then(function (data) {
            var spotifyDefer = self.spotifyApi.getPlaylist(playlistId);
            spotifyDefer.then(function (results) {
                if (results && results.body && results.body.name) {
                    info.title = results.body.name;
                    info.albumart = results.body.images[0].url;
                    info.type = 'album';
                    info.service = 'spop';
                }
                defer.resolve(info);
            }, function (err) {
                defer.resolve(info);
                self.logger.error('An error occurred while getting Playlist info: ' + err);
            });
        });

    return defer.promise;
}

ControllerSpotify.prototype.getTrack = function (id) {
    var defer = libQ.defer();

    this.spotifyCheckAccessToken().then(() => {
        rateLimitedCall(this.spotifyApi, 'getTrack', { args: [id], logger: this.logger })
            .then((results) => {
                const track = results.body;
                var response = [];
                var artist = '';
                var album = '';
                var albumart = '';

                if (track.artists.length > 0) {
                    artist = track.artists[0].name;
                }

                if (track.hasOwnProperty('album') && track.album.hasOwnProperty('name')) {
                    album = track.album.name;
                }

                if (track.album.hasOwnProperty('images') && track.album.images.length > 0) {
                    albumart = track.album.images[0].url;
                } else {
                    albumart = '';
                }

                var item = {
                    uri: track.uri,
                    service: 'spop',
                    name: track.name,
                    artist: artist,
                    album: album,
                    type: 'song',
                    duration: parseInt(track.duration_ms / 1000),
                    albumart: albumart,
                    samplerate: self.getCurrentBitrate(),
                    bitdepth: '16 bit',
                    bitrate: '',
                    codec: 'ogg',
                    trackType: 'spotify'
                };
                response.push(item);
                this.debugLog('GET TRACK: ' + JSON.stringify(response));
                defer.resolve(response);
            })
            .catch((e) => {
                defer.reject(e);
            });
    });
    return defer.promise;
};

// SEARCH FUNCTIONS
ControllerSpotify.prototype.search = function (query) {
    var self = this;
    var defer = libQ.defer();

    self.spotifyCheckAccessToken()
        .then(function (data) {
            var spotifyDefer = self.spotifyApi.search(query.value, ['artist', 'album', 'playlist', 'track']);
            spotifyDefer.then(function (results) {
                var list = [];
                // Show artists, albums, playlists then tracks
                if (results.body.hasOwnProperty('artists') && results.body.artists.items.length > 0) {
                    var artistlist = [];
                    var artists = self._searchArtists(results);
                    for (var i in artists) {
                        artistlist.push(artists[i]);
                    }
                    list.push({
                        type: 'title',
                        title: 'Spotify ' + self.commandRouter.getI18nString('COMMON.SEARCH_ARTIST_SECTION'),
                        availableListViews: ["list", "grid"],
                        items: artistlist
                    });
                }
                if (results.body.hasOwnProperty('albums') && results.body.albums.items.length > 0) {
                    var albumlist = [];
                    var albums = self._searchAlbums(results);
                    for (var i in albums) {
                        albumlist.push(albums[i]);
                    }
                    list.push({
                        type: 'title',
                        title: 'Spotify ' + self.commandRouter.getI18nString('COMMON.SEARCH_ALBUM_SECTION'),
                        availableListViews: ["list", "grid"],
                        items: albumlist
                    });
                }
                if (results.body.hasOwnProperty('playlists') && results.body.playlists.items.length > 0) {
                    var playlistlist = [];
                    var playlists = self._searchPlaylists(results);
                    for (var i in playlists) {
                        playlistlist.push(playlists[i]);
                    }
                    list.push({
                        type: 'title',
                        title: 'Spotify ' + self.commandRouter.getI18nString('COMMON.PLAYLISTS'),
                        availableListViews: ["list", "grid"],
                        items: playlistlist
                    });
                }
                if (results.body.hasOwnProperty('tracks') && results.body.tracks.items.length > 0) {
                    var songlist = [];
                    var tracks = self._searchTracks(results);
                    for (var i in tracks) {
                        songlist.push(tracks[i]);
                    }
                    list.push({type: 'title', title: 'Spotify ' + self.commandRouter.getI18nString('COMMON.TRACKS'), availableListViews: ["list"], items: songlist});
                }
                defer.resolve(list);
            }, function (err) {
                self.logger.error('An error occurred while searching ' + err);
                defer.reject('');
            });
        });

    return defer.promise;
};

ControllerSpotify.prototype._searchArtists = function (results) {

    var list = [];

    for (var i in results.body.artists.items) {
        var albumart = '';
        var artist = results.body.artists.items[i];
        if (artist.hasOwnProperty('images') && artist.images.length > 0) {
            albumart = artist.images[0].url;
        }
        ;
        var item = {
            service: 'spop',
            type: 'folder',
            title: artist.name,
            albumart: albumart,
            uri: artist.uri
        };
        if (albumart == '') {
            item.icon = 'fa fa-user';
        }
        list.push(item);
    }

    return list;

};

ControllerSpotify.prototype._searchAlbums = function (results) {
    var list = [];

    for (var i in results.body.albums.items) {
        var albumart = '';
        var album = results.body.albums.items[i];
        if (album.hasOwnProperty('images') && album.images.length > 0) {
            albumart = album.images[0].url;
        }
        var artist = '';
        if (album.artists && album.artists[0] && album.artists[0].name) {
            artist = album.artists[0].name;
        }

        list.push({
            service: 'spop',
            type: 'folder',
            title: album.name,
            artist: artist,
            albumart: albumart,
            uri: album.uri,
        });
    }

    return list;
};

ControllerSpotify.prototype._searchPlaylists = function (results) {

    var list = [];

    for (var i in results.body.playlists.items) {
        var albumart = '';
        var playlist = results.body.playlists.items[i];
        if (playlist.hasOwnProperty('images') && playlist.images.length > 0) {
            albumart = playlist.images[0].url;
        }
        ;
        list.push({
            service: 'spop',
            type: 'folder',
            title: playlist.name,
            albumart: albumart,
            uri: playlist.uri
        });
    }

    return list;
};

ControllerSpotify.prototype._searchTracks = function (results) {

    var list = [];

    for (var i in results.body.tracks.items) {
        var albumart = '';
        var track = results.body.tracks.items[i];
        if (track.album.hasOwnProperty('images') && track.album.images.length > 0) {
            albumart = track.album.images[0].url;
        }
        ;
        list.push({
            service: 'spop',
            type: 'song',
            title: track.name,
            artist: track.artists[0].name,
            album: track.album.name,
            albumart: albumart,
            uri: track.uri
        });
    }

    return list;
};

ControllerSpotify.prototype._searchTracks = function (results) {

    var list = [];

    for (var i in results.body.tracks.items) {
        var albumart = '';
        var track = results.body.tracks.items[i];
        if (track.album.hasOwnProperty('images') && track.album.images.length > 0) {
            albumart = track.album.images[0].url;
        }
        ;
        list.push({
            service: 'spop',
            type: 'song',
            title: track.name,
            artist: track.artists[0].name,
            album: track.album.name,
            albumart: albumart,
            uri: track.uri
        });
    }

    return list;
};


ControllerSpotify.prototype.searchArtistByName = function (artistName) {
    var self = this;
    var defer = libQ.defer();

    self.spotifyApi.search(artistName, ['artist']).then((results)=> {
        if (results.body.hasOwnProperty('artists') && results.body.artists.items.length > 0) {
            var artistResult = results.body.artists.items[0];
            self.listWebArtist('spotify:artist:' + artistResult.id).then((result)=> {
                defer.resolve(result);
            }).fail((error)=> {
                defer.reject(error);
            });
        } else {
            defer.reject('No artist found');
        }
    });
    return defer.promise;
};

ControllerSpotify.prototype.searchAlbumByName = function (albumName) {
    var self = this;
    var defer = libQ.defer();

    var spotifyDefer = self.spotifyApi.search(albumName, ['album']);
    spotifyDefer.then((results)=> {
        if (results.body.hasOwnProperty('albums') && results.body.albums.items.length > 0) {
            var albumResult = results.body.albums.items[0];
            self.listWebAlbum('spotify:album:' + albumResult.id).then((result)=> {
                defer.resolve(result);
            }).fail((error)=> {
                defer.reject(error);
            });
        } else {
            defer.reject('No album found');
        }
    });
    return defer.promise;
};


ControllerSpotify.prototype.goto = function (data) {
    var self = this;

    if (data.type == 'artist') {
        return self.searchArtistByName(data.value);
    } else if (data.type == 'album') {
        return this.searchAlbumByName(data.value);
    }
};

// PLUGIN FUNCTIONS

ControllerSpotify.prototype.debugLog = function (stringToLog) {
    var self = this;

    if (isDebugMode) {
        console.log('SPOTIFY: ' + stringToLog);
    }
};

ControllerSpotify.prototype.isTrackAvailableInCountry = function (currentTrackObj) {
    var self = this;

    if (self.userCountry && self.userCountry.length && currentTrackObj && currentTrackObj.available_markets && currentTrackObj.available_markets.length) {
        if (currentTrackObj.available_markets.includes(self.userCountry)) {
            return true;
        } else {
            return false;
        }
    } else {
        return true;
    }
};

ControllerSpotify.prototype.explodeUri = function (uri) {
    var self = this;

    self.debugLog('EXPLODING URI:' + uri);

    var defer = libQ.defer();

    var uriSplitted;

    var response;

    if (uri.startsWith('spotify/playlists')) {
        response = self.getMyPlaylists();
        defer.resolve(response);
    } else if (uri.startsWith('spotify:playlist:')) {
        uriSplitted = uri.split(':');
        response = self.getPlaylistTracks(uriSplitted[0], uriSplitted[2]);
        defer.resolve(response);
    } else if (uri.startsWith('spotify:artist:')) {
        uriSplitted = uri.split(':');
        response = self.getArtistTracks(uriSplitted[2]);
        defer.resolve(response);
    } else if (uri.startsWith('spotify:album:')) {
        uriSplitted = uri.split(':');
        response = self.getAlbumTracks(uriSplitted[2]);
        defer.resolve(response);
    } else if (uri.startsWith('spotify:user:')) {
        uriSplitted = uri.split(':');
        response = self.getPlaylistTracks(uriSplitted[2], uriSplitted[4]);
        defer.resolve(response);
    } else if (uri.startsWith('spotify:track:')) {
        uriSplitted = uri.split(':');
        response = self.getTrack(uriSplitted[2]);
        defer.resolve(response);
    } else {
        self.logger.info('Bad URI while exploding Spotify URI: ' + uri);
    }

    return defer.promise;
};

ControllerSpotify.prototype.seekTimerAction = function () {
    var self = this;

    if (this.state.status === 'play') {
        if (seekTimer === undefined) {
            seekTimer = setInterval(() => {
                this.state.seek = this.state.seek + 1000;
            }, 1000);
        }
    } else {
        clearInterval(seekTimer);
        seekTimer = undefined;
    }
};

ControllerSpotify.prototype.getLabelForSelect = function (options, key) {
    var n = options.length;
    for (var i = 0; i < n; i++) {
        if (options[i].value === key) { return options[i].label; }
    }

    return 'VALUE NOT FOUND BETWEEN SELECT OPTIONS!';
};

ControllerSpotify.prototype.getSpotifyVolume = function () {
    var self = this;

    self.logger.info('Getting Spotify volume');
    superagent.get(spotifyLocalApiEndpointBase + '/player/volume')
        .accept('application/json')
        .then((results) => {
            if (results && results.body && results.body.value) {
                self.logger.info('Spotify volume: ' + results.body.value);
                currentSpotifyVolume = results.body.value;
            }
        })
};

ControllerSpotify.prototype.loadVolumeMap = function () {
    var self = this;

    self.logger.info('Loading Spotify Daemon to Volumio volume map');
    spotifyVolumeMap = fs.readJsonSync(__dirname + '/spotifyDaemonVolumeMap.json');
};

ControllerSpotify.prototype.startVolumeTimerLimit = function () {
    var self = this;

    self.logger.info('Starting Volume Timer Limit Guard');
    if (volumeTimer !== undefined) {
        clearInterval(volumeTimer);
    }
    volumeTimer = setInterval(() => {
        apiCallsCounter = 0;
    }, apiCallsTimespan);
};

ControllerSpotify.prototype.handleBrowsingError = function (errorMsg) {
    this.commandRouter.pushToastMessage('error', 'Spotify API Error', errorMsg.toString());
};<|MERGE_RESOLUTION|>--- conflicted
+++ resolved
@@ -1417,7 +1417,6 @@
                             uri: album.uri
                         });
                     }
-<<<<<<< HEAD
                 },
                 onEnd: () => {
                     albums.sort((a, b) => {
@@ -1427,28 +1426,6 @@
                         return a.year > b.year ? 1 : a.year === b.year ? 0 : -1;
                     });
                     defer.resolve({
-=======
-                    defer.resolve(response);
-                }, function (err) {
-                    self.logger.error('An error occurred while listing Spotify my albums ' + err);
-                    defer.reject('');
-                });
-            }
-        );
-
-    return defer.promise;
-};
-
-ControllerSpotify.prototype.getMyTracks = function (curUri) {
-    var self = this;
-    var defer = libQ.defer();
-
-    self.spotifyCheckAccessToken()
-        .then(function (data) {
-                var spotifyDefer = self.spotifyApi.getMySavedTracks({limit: 50});
-                spotifyDefer.then(function (results) {
-                    var response = {
->>>>>>> 5c526eb9
                         navigation: {
                             prev: {
                                 uri: 'spotify',
@@ -1498,7 +1475,6 @@
                             });
                         }
                     }
-<<<<<<< HEAD
                 },
                 onEnd: () => {
                     tracks.sort((a, b) => {
@@ -1527,13 +1503,6 @@
                         },
                     });
                 },
-=======
-                    defer.resolve(response);
-                }, function (err) {
-                    self.logger.error('An error occurred while listing Spotify my tracks ' + err);
-                    defer.reject('');
-                });
->>>>>>> 5c526eb9
             }
         ).catch((err) => {
             this.logger.error('An error occurred while listing Spotify my tracks ' + err);
@@ -2313,7 +2282,6 @@
                             response.push(item);
                         }
                     }
-<<<<<<< HEAD
                 },
                 onEnd: () => {
                     defer.resolve(response);
@@ -2323,14 +2291,6 @@
             this.logger.error('An error occurred while exploding listing Spotify playlist tracks ' + err);
             this.handleBrowsingError(err);
             defer.reject(err);
-=======
-                }
-                defer.resolve(response);
-            }, function (err) {
-                self.logger.error('An error occurred while exploding listing Spotify playlist tracks ' + err);
-                defer.reject(err);
-            });
->>>>>>> 5c526eb9
         });
     });
 
